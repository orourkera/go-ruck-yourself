--- conflicted
+++ resolved
@@ -6,23 +6,19 @@
 import 'package:get_it/get_it.dart';
 import 'package:rucking_app/core/network/api_endpoints.dart';
 import 'package:rucking_app/core/utils/app_logger.dart';
-<<<<<<< HEAD
 import 'package:rucking_app/features/ruck_session/domain/models/ruck_photo.dart';
+import 'package:rucking_app/features/ruck_session/domain/models/ruck_session.dart';
+import 'package:rucking_app/features/ruck_session/domain/models/heart_rate_sample.dart';
 import 'package:path/path.dart' as path;
 import 'package:http/http.dart' as http;
 import 'package:http_parser/http_parser.dart';
 import 'package:uuid/uuid.dart';
 import 'package:shared_preferences/shared_preferences.dart';
 import 'package:rucking_app/core/models/api_exception.dart'; // Corrected import for ApiException
-=======
-import 'package:rucking_app/features/ruck_session/domain/models/ruck_session.dart';
-import 'package:rucking_app/features/ruck_session/domain/models/heart_rate_sample.dart';
->>>>>>> 543a1063
 
 /// Repository class for session-related operations
 class SessionRepository {
   final ApiClient _apiClient;
-<<<<<<< HEAD
   final String _supabaseUrl;
   final String _supabaseAnonKey;
   final String _photoBucketName = 'ruck-photos';
@@ -31,11 +27,6 @@
       : _apiClient = apiClient,
         _supabaseUrl = dotenv.env['SUPABASE_URL'] ?? '',
         _supabaseAnonKey = dotenv.env['SUPABASE_ANON_KEY'] ?? '';
-
-=======
-  
-  const SessionRepository({required ApiClient apiClient})
-      : _apiClient = apiClient;
 
   /// Fetch a ruck session by its ID, including all heart rate samples.
   Future<RuckSession?> fetchSessionById(String sessionId) async {
@@ -85,7 +76,6 @@
     }
   }
   
->>>>>>> 543a1063
   /// Delete a ruck session by its ID
   /// 
   /// Returns true if the deletion was successful, false otherwise

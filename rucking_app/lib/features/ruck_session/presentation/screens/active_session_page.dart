import 'dart:async';
import 'dart:math' as math;
import 'package:flutter/material.dart';
import 'package:flutter/foundation.dart';
import 'package:rucking_app/shared/widgets/styled_snackbar.dart';
import 'package:flutter_bloc/flutter_bloc.dart';
import 'package:get_it/get_it.dart';
import 'package:latlong2/latlong.dart' as latlong;
import 'package:flutter_map/flutter_map.dart';
import 'package:flutter_dotenv/flutter_dotenv.dart';
import 'package:rucking_app/core/utils/measurement_utils.dart';
import 'package:rucking_app/core/models/location_point.dart';

import 'package:rucking_app/core/services/api_client.dart';
import 'package:rucking_app/core/services/location_service.dart';
import 'package:rucking_app/core/services/watch_service.dart';
import 'package:rucking_app/core/utils/app_logger.dart';
import 'package:rucking_app/features/ruck_session/domain/services/heart_rate_service.dart';
import 'package:rucking_app/features/ruck_session/domain/services/split_tracking_service.dart';
import 'package:rucking_app/features/health_integration/domain/health_service.dart';
import 'package:rucking_app/shared/theme/app_colors.dart';
import 'package:rucking_app/shared/theme/app_text_styles.dart';
import 'package:rucking_app/features/ruck_session/presentation/bloc/active_session_bloc.dart';
import 'package:rucking_app/features/ruck_session/presentation/widgets/session_stats_overlay.dart';
import 'package:rucking_app/features/ruck_session/presentation/widgets/session_controls.dart';

import 'package:rucking_app/features/auth/presentation/bloc/auth_bloc.dart';
import 'package:rucking_app/features/health_integration/bloc/health_bloc.dart';
import 'package:provider/provider.dart';

/// Arguments passed to the ActiveSessionPage
class ActiveSessionArgs {
  final double ruckWeight;
  final String? notes;
  final latlong.LatLng? initialCenter;
  final int? plannedDuration;

  const ActiveSessionArgs({
    required this.ruckWeight,
    this.notes,
    this.initialCenter,
    this.plannedDuration,
  });
}

/// Thin UI wrapper around ActiveSessionBloc.
/// All heavy lifting happens in the Bloc – this widget just renders state.
class ActiveSessionPage extends StatelessWidget {
  const ActiveSessionPage({Key? key, required this.args}) : super(key: key);

  final ActiveSessionArgs args;

  @override
  Widget build(BuildContext context) {
    // If an ActiveSessionBloc is already provided higher up in the widget tree
    // (e.g. by the CountdownPage for pre-loading), reuse that instead of creating
    // a new one. This ensures the session continues seamlessly once the
    // countdown finishes and avoids restarting any logic inside the bloc.

    ActiveSessionBloc? existingBloc;
    try {
      existingBloc = BlocProvider.of<ActiveSessionBloc>(context, listen: false);
    } catch (_) {
      existingBloc = null;
    }

    // Get GetIt instance first so it's available regardless of which path we take
    final locator = GetIt.I;
    
    if (existingBloc != null) {
      // Bloc already exists – simply build the view.
      // Also provide HealthBloc for the session complete screen
      return BlocProvider<HealthBloc>(
        create: (_) => HealthBloc(
          healthService: locator<HealthService>(),
          userId: context.read<AuthBloc>().state is Authenticated
            ? (context.read<AuthBloc>().state as Authenticated).user.userId
            : null,
        ),
        child: _ActiveSessionView(args: args),
      );
    }

    // No existing bloc – create a fresh one (e.g. when user lands here
    // directly without going through the countdown page).
<<<<<<< HEAD
    return MultiBlocProvider(
      providers: [
        BlocProvider(
          create: (_) => ActiveSessionBloc(
            apiClient: locator<ApiClient>(),
            locationService: locator<LocationService>(),
            healthService: locator<HealthService>(),
            watchService: locator<WatchService>(),
          ),
        ),
        BlocProvider(
          create: (_) => HealthBloc(
            healthService: locator<HealthService>(),
            userId: context.read<AuthBloc>().state is Authenticated
              ? (context.read<AuthBloc>().state as Authenticated).user.userId
              : null,
          ),
        ),
      ],
=======
    final locator = GetIt.I;
    return BlocProvider(
      create: (_) => ActiveSessionBloc(
        apiClient: locator<ApiClient>(),
        locationService: locator<LocationService>(),
        healthService: locator<HealthService>(),
        watchService: locator<WatchService>(),
        heartRateService: locator<HeartRateService>(),
        splitTrackingService: locator<SplitTrackingService>(),
      ),
>>>>>>> 75ee40bc
      child: _ActiveSessionView(args: args),
    );
  }
}

class _ActiveSessionView extends StatefulWidget {
  final ActiveSessionArgs args;
  const _ActiveSessionView({Key? key, required this.args}) : super(key: key);

  @override
  State<_ActiveSessionView> createState() => _ActiveSessionViewState();
}

class _ActiveSessionViewState extends State<_ActiveSessionView> {
  bool mapReady = false;
  bool sessionRunning = false;
  bool uiInitialized = false;

  void _checkAnimateOverlay() {
    // No animation needed anymore since we removed the gray overlay
    // This method is kept for compatibility but doesn't do anything
  }
  
  // Helper method to get the appropriate color based on user gender
  Color _getLadyModeColor(BuildContext context) {
    try {
      final authState = context.read<AuthBloc>().state;
      if (authState is Authenticated && authState.user.gender == 'female') {
        return AppColors.ladyPrimary;
      }
    } catch (e) {
      // If we can't access the AuthBloc, fall back to default color
    }
    return AppColors.primary;
  }

  @override
  void initState() {
    super.initState();
    
    // Wait a short moment for UI to render before initializing the session
    WidgetsBinding.instance.addPostFrameCallback((_) {
      // Set UI as initialized to allow conditional rendering
      setState(() {
        uiInitialized = true;
      });
    });
    
    // Listen for session state changes
    final bloc = context.read<ActiveSessionBloc>();
    bloc.stream.listen((state) {
      if (state is ActiveSessionRunning && !sessionRunning) {
        // When session first starts running, mark it
        setState(() {
          sessionRunning = true;
        });
      }
    });
  }

  @override
  void dispose() {
    super.dispose();
  }

  void _handleEndSession(BuildContext context, ActiveSessionRunning currentState) {
    // Always allow session to be ended and saved, regardless of distance/duration
    _showConfirmEndSessionDialog(context, currentState);
  }

  void _showConfirmEndSessionDialog(BuildContext context, ActiveSessionState state) {
    showDialog(
      context: context,
      builder: (dialogContext) {
        // Now inside the builder, safe to use Provider.of or context.select
        final authBloc = Provider.of<AuthBloc>(dialogContext, listen: false);
        final bool preferMetric = authBloc.state is Authenticated
            ? (authBloc.state as Authenticated).user.preferMetric
            : true;
        
        return AlertDialog(
          title: const Text('Confirm End Session'),
          content: Text('Are you sure you want to end the session?'),
          actions: [
            TextButton(
              onPressed: () => Navigator.of(dialogContext).pop(),
              child: const Text('Cancel'),
            ),
            TextButton(
              onPressed: () {
                // Emit a final Tick event to ensure state is up to date before ending session
                context.read<ActiveSessionBloc>().add(const Tick());
                context.read<ActiveSessionBloc>().add(const SessionCompleted());
                Navigator.of(dialogContext).pop();
              },
              child: const Text('End Session'),
            ),
          ],
        );
      },
    );
  }

  @override
  Widget build(BuildContext context) {
    return Scaffold(
      body: Stack(
        children: [
          // Base UI - Map and Stats
          Column(
            children: [
              // Header fills all the way to the top (behind status bar)
              Builder(
                builder: (context) {
                  final double topPadding = MediaQuery.of(context).padding.top;
                  return Container(
                    width: double.infinity,
                    padding: EdgeInsets.only(top: topPadding, bottom: 18.0),
                    color: _getLadyModeColor(context),
                    child: Center(
                      child: Text(
                        'ACTIVE SESSION',
                        style: AppTextStyles.headlineLarge.copyWith(
                          color: Colors.white,
                          fontWeight: FontWeight.bold,
                          letterSpacing: 1.5,
                        ),
                      ),
                    ),
                  );
                },
              ),
              // Rest of content in SafeArea
              Expanded(
                child: SafeArea(
                  top: false,
                  child: BlocConsumer<ActiveSessionBloc, ActiveSessionState>(
                    buildWhen: (previous, current) {
                      // Always rebuild if the type of state changes (e.g., Loading -> Running)
                      if (previous.runtimeType != current.runtimeType) {
                        return true;
                      }
                      // If both are ActiveSessionRunning, check for specific significant changes
                      if (previous is ActiveSessionRunning && current is ActiveSessionRunning) {
                        return previous.isPaused != current.isPaused ||
                            !listEquals(previous.locationPoints, current.locationPoints) || // More robust list comparison
                            previous.distanceKm != current.distanceKm ||
                            previous.pace != current.pace ||
                            previous.calories != current.calories ||
                            previous.elevationGain != current.elevationGain ||
                            previous.elevationLoss != current.elevationLoss ||
                            previous.sessionId != current.sessionId; // Important for initial load
                      }
                      // For other state types or transitions, allow rebuild
                      return true;
                    },
                    listenWhen: (prev, curr) => 
                      (prev is ActiveSessionFailure != curr is ActiveSessionFailure) || 
                      (curr is ActiveSessionComplete) ||
                      (curr is ActiveSessionRunning && !sessionRunning),
                    listener: (context, state) {
                      if (state is ActiveSessionFailure) {
                        StyledSnackBar.showError(
                          context: context,
                          message: state.errorMessage,
                          duration: const Duration(seconds: 3),
                        );
                      } else if (state is ActiveSessionComplete) {
                        final endTime = state.session.endTime ?? DateTime.now();
                        final ruckId = state.session.id ?? '';
                        final duration = state.session.duration ?? Duration.zero;
                        final distance = state.session.distance ?? 0.0;
                        final caloriesBurned = state.session.caloriesBurned ?? 0;
                        final elevationGain = state.session.elevationGain ?? 0.0;
                        final elevationLoss = state.session.elevationLoss ?? 0.0;
                        final ruckWeightKg = state.session.ruckWeightKg ?? 0.0;
                        final notes = state.session.notes;
                        final heartRateSamples = state.session.heartRateSamples;

                        if (state.session.endTime == null) {
                          debugPrint('[SessionCompleteScreen] endTime was null, using DateTime.now()');
                        }
                        if (state.session.id == null) {
                          debugPrint('[SessionCompleteScreen] ruckId was null, using empty string');
                        }
                        if (state.session.duration == null) {
                          debugPrint('[SessionCompleteScreen] duration was null, using Duration.zero');
                        }
                        if (state.session.distance == null) {
                          debugPrint('[SessionCompleteScreen] distance was null, using 0.0');
                        }
                        if (state.session.caloriesBurned == null) {
                          debugPrint('[SessionCompleteScreen] caloriesBurned was null, using 0');
                        }
                        if (state.session.elevationGain == null) {
                          debugPrint('[SessionCompleteScreen] elevationGain was null, using 0.0');
                        }
                        if (state.session.elevationLoss == null) {
                          debugPrint('[SessionCompleteScreen] elevationLoss was null, using 0.0');
                        }
                        if (state.session.ruckWeightKg == null) {
                          debugPrint('[SessionCompleteScreen] ruckWeightKg was null, using 0.0');
                        }

                        Navigator.of(context).pushReplacementNamed(
                          '/session_complete',
                          arguments: {
                            'completedAt': endTime,
                            'ruckId': ruckId,
                            'duration': duration,
                            'distance': distance,
                            'caloriesBurned': caloriesBurned,
                            'elevationGain': elevationGain,
                            'elevationLoss': elevationLoss,
                            'ruckWeight': ruckWeightKg,
                            'initialNotes': notes,
                            'heartRateSamples': heartRateSamples,
                          },
                        );
                      } else if (state is ActiveSessionRunning && !sessionRunning) {
                        setState(() {
                          sessionRunning = true;
                        });
                        // Session just started running - DON'T animate overlay away yet
                        // The countdown completion will trigger this later
                      } else if (state is ActiveSessionRunning 
                                && uiInitialized 
                                && context.read<ActiveSessionBloc>().state is ActiveSessionInitial) {
                        // This case is to handle if the session somehow reverts to Initial AFTER UI is initialized
                        // and a session was running. This might indicate a need to restart the session logic.
                        // This specific log and condition might need review based on actual app flow.
                        AppLogger.warning('Session was running, UI initialized, but BLoC reset to Initial. Re-triggering SessionStarted.');
                        context.read<ActiveSessionBloc>().add(SessionStarted(
                                ruckWeightKg: widget.args.ruckWeight,
                                notes: widget.args.notes,
                                plannedDuration: widget.args.plannedDuration,
                                initialLocation: widget.args.initialCenter == null 
                                    ? null 
                                    : LocationPoint(
                                        latitude: widget.args.initialCenter!.latitude,
                                        longitude: widget.args.initialCenter!.longitude,
                                        timestamp: DateTime.now().toUtc(),
                                        elevation: 0.0, // Added default
                                        accuracy: 0.0, // Added default
                                      )
                            ));
                      }
                    },
                    builder: (context, state) {
                      AppLogger.debug('[ActiveSessionPage] BlocConsumer builder rebuilding with state: ${state.runtimeType}');
                      // Add a check for uiInitialized before starting the session
                      // This ensures that the session doesn't start before the UI is ready.
                      if (!uiInitialized && state is ActiveSessionInitial) {
                        // Delay starting the session until after the first frame
                        WidgetsBinding.instance.addPostFrameCallback((_) {
                          if (mounted) { // Ensure widget is still mounted
                             AppLogger.info('UI Initialized, starting session with args: ${widget.args.ruckWeight}kg, ${widget.args.plannedDuration}s');
                             context.read<ActiveSessionBloc>().add(SessionStarted(
                                  ruckWeightKg: widget.args.ruckWeight,
                                  notes: widget.args.notes,
                                  plannedDuration: widget.args.plannedDuration,
                                  initialLocation: widget.args.initialCenter == null 
                                    ? null 
                                    : LocationPoint(
                                        latitude: widget.args.initialCenter!.latitude,
                                        longitude: widget.args.initialCenter!.longitude,
                                        timestamp: DateTime.now().toUtc(),
                                        elevation: 0.0, // Added default
                                        accuracy: 0.0, // Added default
                                      )
                              ));
                             setState(() {
                               uiInitialized = true; // Mark UI as initialized
                             });
                          }
                        });
                      } else if (state is ActiveSessionRunning && !sessionRunning) {
                        // This case might be redundant if listenWhen handles it, but ensures sessionRunning is set.
                        // Consider if sessionRunning flag logic can be simplified.
                        WidgetsBinding.instance.addPostFrameCallback((_) {
                          if(mounted) {
                             setState(() {
                              sessionRunning = true;
                            });
                          }
                        });
                      }

                      if (state is ActiveSessionInitial || state is ActiveSessionLoading) {
                        return _buildSessionContent(state);
                      }
                      if (state is ActiveSessionRunning) {
                        final route = state.locationPoints
                            .map((p) => latlong.LatLng(p.latitude, p.longitude))
                            .toList();
                        // DEBUG: Print route length and points
                        debugPrint('Route length:  [32m [1m [4m [7m${route.length} [0m');
                        for (var i = 0; i <route.length; i++) {
                          debugPrint('Route[$i]: Lat:  [36m${route[i].latitude} [0m, Lng:  [36m${route[i].longitude} [0m');
                        }

                        return SingleChildScrollView(
                          child: Column(
                            children: [
                              // Map with weight chip overlay
                              Padding(
                                padding: const EdgeInsets.only(top: 4.0, left: 8.0, right: 8.0),
                                child: Stack(
                                  children: [
                                    ClipRRect(
                                      borderRadius: BorderRadius.circular(18),
                                      child: SizedBox(
                                        height: MediaQuery.of(context).size.height * 0.27,
                                        width: double.infinity,
                                        child: sessionRunning && uiInitialized
                                        ? _RouteMap(
                                            route: route,
                                            initialCenter: (context.findAncestorWidgetOfExactType<ActiveSessionPage>()?.args.initialCenter),
                                            onMapReady: () {
                                              if (!mapReady) {
                                                setState(() {
                                                  mapReady = true;
                                                });
                                                _checkAnimateOverlay();
                                              }
                                            },
                                          )
                                        : Container(
                                            color: const Color(0xFFE5E3DF), // Match map color
                                            child: const Center(
                                              child: CircularProgressIndicator(),
                                            ),
                                          ),
                                      ),
                                    ),
                                    Positioned(
                                      top: 12,
                                      right: 12,
                                      child: _WeightChip(weightKg: state.ruckWeightKg),
                                    ),
                                    if (state.isPaused)
                                      const Positioned.fill(child: IgnorePointer(
                                        ignoring: true, // Let touch events pass through
                                        child: _PauseOverlay(),
                                      )),

                                  ],
                                ),
                              ),
                              const SizedBox(height: 8.0), // Added for spacing
                              // Stats overlay or spinner
                              Padding(
                                padding: const EdgeInsets.all(16.0), // This was the padding inside the Expanded
                                child: BlocBuilder<ActiveSessionBloc, ActiveSessionState>(
                                  key: const ValueKey('stats_overlay_builder'),
                                  buildWhen: (prev, curr) {
                                    if (prev is ActiveSessionRunning && curr is ActiveSessionRunning) {
                                      return prev.distanceKm != curr.distanceKm ||
                                             prev.pace != curr.pace ||
                                             prev.elapsedSeconds != curr.elapsedSeconds ||
                                             prev.latestHeartRate != curr.latestHeartRate ||
                                             prev.calories != curr.calories ||
                                             prev.elevationGain != curr.elevationGain ||
                                             prev.elevationLoss != curr.elevationLoss ||
                                             prev.plannedDuration != curr.plannedDuration;
                                    }
                                    return true;
                                  },
                                  builder: (context, state) {
                                    if (state is ActiveSessionRunning) {
                                      final authBloc = Provider.of<AuthBloc>(context, listen: false);
                                      final bool preferMetric = authBloc.state is Authenticated
                                          ? (authBloc.state as Authenticated).user.preferMetric
                                          : true;
                                      return SessionStatsOverlay(
                                        state: state,
                                        preferMetric: preferMetric,
                                        useCardLayout: true,
                                      );
                                    }
                                    // Fallback: show placeholder stats instead of spinner
                                    return SessionStatsOverlay.placeholder();
                                  },
                                ),
                              ),
                              const SizedBox(height: 8.0), // Added for spacing
                              // Controls at bottom
                              Padding(
                                padding: const EdgeInsets.only(left: 8.0, right: 8.0, bottom: 10.0, top: 4.0),
                                child: BlocBuilder<ActiveSessionBloc, ActiveSessionState>(
                                  buildWhen: (prev, curr) {
                                    // Rebuild when the state type changes (e.g. Initial -> Running) or when
                                    // the paused flag toggles within a running session.
                                    if (prev.runtimeType != curr.runtimeType) return true;
                                    if (prev is ActiveSessionRunning && curr is ActiveSessionRunning) {
                                      return prev.isPaused != curr.isPaused;
                                    }
                                    return false;
                                  },
                                  builder: (context, state) {
                                    bool isPaused = state is ActiveSessionRunning ? state.isPaused : false;
                                    return SessionControls(
                                      isPaused: isPaused,
                                      onTogglePause: () {
                                        if (state is! ActiveSessionRunning) return; // Ignore if not running
                                        if (isPaused) {
                                          context.read<ActiveSessionBloc>().add(const SessionResumed(source: SessionActionSource.ui));
                                        } else {
                                          context.read<ActiveSessionBloc>().add(const SessionPaused(source: SessionActionSource.ui));
                                        }
                                      },
                                      onEndSession: () {
                                        if (state is ActiveSessionRunning) {
                                          _handleEndSession(context, state);
                                        }
                                      },
                                    );
                                  },
                                ),
                              ),
                              const SizedBox(height: 16.0), // Added for bottom padding within scroll view
                            ],
                          ),
                        );
                      }
                      if (state is ActiveSessionComplete) {
                        return Center(
                          child: Text(
                            'Session Completed — Distance: ${state.session.distance.toStringAsFixed(2)} km',
                            style: AppTextStyles.titleMedium,
                          ),
                        );
                      }
                      return const SizedBox();
                    },
                  ),
                ),
              ),
            ],
          ),
          // Removed duplicate countdown overlay - now positioned at top of stack
          
          // Pause overlay logic handled in map Stack above. Removed duplicate overlay here.
        ],
      ),
    );
  }

  Widget _buildSessionContent(ActiveSessionState state) {
    final authBloc = Provider.of<AuthBloc>(context, listen: false);
    final bool preferMetric = authBloc.state is Authenticated
        ? (authBloc.state as Authenticated).user.preferMetric
        : true;
    
    List<latlong.LatLng> route = [];
    if (state is ActiveSessionRunning) {
      route = state.locationPoints
          .map((point) => latlong.LatLng(point.latitude, point.longitude))
          .toList();
    }
    
    return Column(
      children: [
        // Map section always visible
        Expanded(
          flex: 2,
          child: _RouteMap(
            route: route,
            initialCenter: route.isNotEmpty ? route.last : null,
            onMapReady: () {
              if (!mapReady) {
                setState(() {
                  mapReady = true;
                });
                _checkAnimateOverlay();
              }
            },
          ),
        ),
        // Stats area or spinner below the map
        Expanded(
          flex: 1,
          child: Padding(
            padding: const EdgeInsets.symmetric(horizontal: 8.0, vertical: 8.0),
            child: state is ActiveSessionRunning
                ? SessionStatsOverlay(
                    state: state as ActiveSessionRunning,
                    preferMetric: preferMetric,
                    useCardLayout: true,
                  )
                : const Center(child: CircularProgressIndicator()),
          ),
        ),
      ],
    );
  }

  Widget _buildPaceDisplay(ActiveSessionState state) {
    final authBloc = Provider.of<AuthBloc>(context, listen: false);
    final bool preferMetric = authBloc.state is Authenticated
        ? (authBloc.state as Authenticated).user.preferMetric
        : true;

    int elapsedSeconds = 0;
    double distanceKm = 0.0;
    final pace = state is ActiveSessionRunning ? (state as ActiveSessionRunning).pace : null;
    if (state is ActiveSessionRunning) {
      elapsedSeconds = state.elapsedSeconds;
      distanceKm = state.distanceKm;
    }

    // Thresholds
    const int minTimeSeconds = 60; // 1 minute
    const double minDistanceKm = 0.2; // 200 meters

    // 60 min/km = 3600 seconds/km (or seconds/mi)
    final bool paceTooHigh = pace != null && pace > 3600;
    final bool showPace = elapsedSeconds >= minTimeSeconds && distanceKm >= minDistanceKm && pace != null && !paceTooHigh;

    return Column(
      mainAxisAlignment: MainAxisAlignment.center,
      children: [
        const Text('Pace', style: TextStyle(fontSize: 12, color: Colors.grey)),
        const SizedBox(height: 4),
        showPace
            ? Text(
                MeasurementUtils.formatPace(pace!, metric: preferMetric),
                style: const TextStyle(fontSize: 14, fontWeight: FontWeight.bold),
              )
            : const Text('--', style: TextStyle(fontSize: 18, fontWeight: FontWeight.bold)),
      ],
    );
  }
}

/// Real map – replace with FlutterMap or GoogleMap.
class _RouteMap extends StatefulWidget {
  final VoidCallback? onMapReady;
  const _RouteMap({required this.route, this.initialCenter, this.onMapReady});

  final List<latlong.LatLng> route;
  final latlong.LatLng? initialCenter;

  @override
  State<_RouteMap> createState() => _RouteMapState();
}

class _RouteMapState extends State<_RouteMap> {
  bool _mapReadyCalled = false;
  bool _tilesLoaded = false; // Track if map tiles have loaded
  Timer? _fallbackTimer;
  final MapController _controller = MapController();
  
  void _signalMapReady() {
    if (!_mapReadyCalled && widget.onMapReady != null) {
      _mapReadyCalled = true;
      Future.delayed(const Duration(milliseconds: 300), () {
        if (mounted) widget.onMapReady!();
      });
    }
  }
  
  // This method will be called when map tiles are loaded
  void _onTilesLoaded() {
    if (!_tilesLoaded && mounted) {
      setState(() {
        _tilesLoaded = true;
      });
    }
  }

  @override
  void initState() {
    super.initState();
    _fallbackTimer = Timer(const Duration(seconds: 5), () {
      if (!_mapReadyCalled) {
        print("Fallback timer triggered: calling onMapReady");
        _signalMapReady();
      }
    });
    // Schedule a microtask to fit bounds after the first frame if route is available.
    // This ensures the map is laid out before we try to fit bounds.
    WidgetsBinding.instance.addPostFrameCallback((_) {
      _fitBoundsToRoute();
    });
  }

  @override
  // Keep track of when we last did a bounds fit to avoid doing it too frequently
  DateTime? _lastBoundsFitTime;
  
  void didUpdateWidget(covariant _RouteMap oldWidget) {
    super.didUpdateWidget(oldWidget);
    
    // Only process if we have a route and it has changed
    if (widget.route.isNotEmpty && widget.route != oldWidget.route) {
      // Check if this is the first point or a new point was added
      bool isNewPoint = widget.route.length > oldWidget.route.length;
      if (!isNewPoint) return; // Skip if no new points (avoid redundant updates)
      
      // Determine if we should do a full bounds fit
      bool shouldFitBounds = 
          // First location update ever
          _lastBoundsFitTime == null || 
          // First location point
          (widget.route.length == 1 && oldWidget.route.isEmpty) ||
          // Do a bounds fit every 30 seconds instead of 10 to reduce jumpy behavior
          (_lastBoundsFitTime != null && 
           DateTime.now().difference(_lastBoundsFitTime!).inSeconds > 30);
      
      // Use a short delay to batch updates that might come in rapid succession
      Future.delayed(const Duration(milliseconds: 50), () {
        if (!mounted) return;
        
        if (shouldFitBounds) {
          _fitBoundsToRoute();
          _lastBoundsFitTime = DateTime.now();
        } else {
          // For most updates, just smoothly center on the user's location
          _centerOnLastPoint();
        }
      });
    }
  }

  void _fitBoundsToRoute() {
    if (mounted && widget.route.length > 1) {
      // Calculate bounds manually
      double minLat = 90.0;
      double maxLat = -90.0;
      double minLng = 180.0;
      double maxLng = -180.0;
      
      // Find the min/max bounds
      for (final point in widget.route) {
        minLat = math.min(minLat, point.latitude);
        maxLat = math.max(maxLat, point.latitude);
        minLng = math.min(minLng, point.longitude);
        maxLng = math.max(maxLng, point.longitude);
      }
      
      // Add padding
      final padding = 0.01; // roughly equivalent to padding of 40px
      minLat -= padding;
      maxLat += padding;
      minLng -= padding;
      maxLng += padding;
      
      // Calculate center
      final centerLat = (minLat + maxLat) / 2;
      final centerLng = (minLng + maxLng) / 2;
      
      // Calculate appropriate zoom level
      // Using log base 2: log2(x) = log(x)/log(2)
      final logBase2 = math.log(2);
      final latZoom = math.log(360 / (maxLat - minLat)) / logBase2;
      final lngZoom = math.log(360 / (maxLng - minLng)) / logBase2;
      double zoom = math.min(math.min(latZoom, lngZoom), 16.0); // base zoom capped at 16
      zoom = math.min(zoom + 0.5, 17.0); // zoom in just slightly but never beyond 17
      
      // Move to this center and zoom
      _controller.move(latlong.LatLng(centerLat, centerLng), zoom);
    } else if (mounted && widget.route.isNotEmpty) {
      // If only one point, center on it with a fixed zoom
      _controller.move(widget.route.last, 17.0);
    }
  }
  
  // Method to just center on last point without zoom changes
  // Animation controller for smooth map movements
  Timer? _animationTimer;
  
  void _centerOnLastPoint() {
    if (mounted && widget.route.isNotEmpty) {
      final currentZoom = _controller.camera.zoom;
      
      // Cancel any existing animation
      _animationTimer?.cancel();
      
      // For small movements (< 10 meters), just move directly to avoid jitter
      final distance = _calculateDistance(
        _controller.camera.center.latitude, 
        _controller.camera.center.longitude,
        widget.route.last.latitude,
        widget.route.last.longitude
      );
      
      if (distance < 10) {
        _controller.move(widget.route.last, currentZoom);
        return;
      }
      
      // For larger movements, animate smoothly
      final startCenter = _controller.camera.center;
      final endCenter = widget.route.last;
      int step = 0;
      const totalSteps = 8;
      
      _animationTimer = Timer.periodic(const Duration(milliseconds: 50), (timer) {
        if (!mounted) {
          timer.cancel();
          return;
        }
        
        step++;
        final progress = step / totalSteps;
        
        if (step >= totalSteps) {
          _controller.move(endCenter, currentZoom);
          timer.cancel();
        } else {
          final lat = startCenter.latitude + (endCenter.latitude - startCenter.latitude) * progress;
          final lng = startCenter.longitude + (endCenter.longitude - startCenter.longitude) * progress;
          _controller.move(latlong.LatLng(lat, lng), currentZoom);
        }
      });
    }
  }
  
  // Calculate distance between points in meters
  double _calculateDistance(double lat1, double lon1, double lat2, double lon2) {
    const double earthRadius = 6371000; // meters
    final dLat = (lat2 - lat1) * (math.pi / 180);
    final dLon = (lon2 - lon1) * (math.pi / 180);
    final a = math.sin(dLat / 2) * math.sin(dLat / 2) +
             math.cos(lat1 * (math.pi / 180)) * math.cos(lat2 * (math.pi / 180)) *
             math.sin(dLon / 2) * math.sin(dLon / 2);
    final c = 2 * math.atan2(math.sqrt(a), math.sqrt(1-a));
    return earthRadius * c;
  }
  
  double _toRadians(double degrees) => degrees * math.pi / 180.0;
  
  /// Build a gender-specific map marker based on the user's gender
  Widget _buildGenderSpecificMarker(BuildContext context) {
    // Get user gender from AuthBloc using context
    String? userGender;
    try {
      final authState = context.read<AuthBloc>().state;
      if (authState is Authenticated) {
        userGender = authState.user.gender;
        debugPrint('Map marker detected gender: $userGender');
      }
    } catch (e) {
      // If auth bloc is not available, continue with default marker
      debugPrint('Could not get user gender for map marker: $e');
    }
    
    // Determine which marker image to use based on gender
    final String markerImagePath = (userGender == 'female')
        ? 'assets/images/lady_rucker.png' // Female version
        : 'assets/images/map_marker.png'; // Default/male version
    
    debugPrint('Using map marker image path: $markerImagePath');
    
    // Try to load the image asset with error handling
    try {
      return Image.asset(
        markerImagePath,
        errorBuilder: (context, error, stackTrace) {
          debugPrint('Error loading marker image: $error');
          return Container(
            width: 40,
            height: 40,
            decoration: const BoxDecoration(
              shape: BoxShape.circle,
              color: Colors.blue, // Use blue for lady mode as a fallback
            ),
            child: const Icon(Icons.person_pin, color: Colors.white),
          );
        },
      );
    } catch (e) {
      debugPrint('Exception loading marker image: $e');
      return Container(
        width: 40,
        height: 40,
        decoration: const BoxDecoration(
          shape: BoxShape.circle,
          color: Colors.green, // Use green for default mode as a fallback
        ),
        child: const Icon(Icons.person_pin, color: Colors.white),
      );
    }
  }

  @override
  Widget build(BuildContext context) {
    // Determine initial center for when the map is first built or route is empty.
    final latlong.LatLng initialMapCenter;
    if (widget.initialCenter != null) {
      initialMapCenter = widget.initialCenter!;
    } else if (widget.route.isNotEmpty) {
      initialMapCenter = widget.route.last;
    } else {
      initialMapCenter = latlong.LatLng(48.8566, 2.3522);
    }

    return ClipRRect(
      borderRadius: BorderRadius.circular(16.0),
      child: Stack(
        children: [
          // Placeholder with exact map background color - shown until tiles load
          Positioned.fill(
            child: Container(
              color: const Color(0xFFE8E0D8), // Exact match to Stadia Maps terrain style background
              child: Center(
                child: _tilesLoaded ? null : const CircularProgressIndicator(),
              ),
            ),
          ),
          
          // Invisible until tiles load - prevents blue flash
          Opacity(
            opacity: _tilesLoaded ? 1.0 : 0.0,
            child: FlutterMap(
              mapController: _controller,
              options: MapOptions(
                backgroundColor: const Color(0xFFE8E0D8), // Match Stadia Maps terrain style
                initialCenter: initialMapCenter,
                initialZoom: 16.5,
                interactionOptions: const InteractionOptions(
                  flags: InteractiveFlag.pinchZoom | InteractiveFlag.drag,
                ),
                onMapReady: () {
                  print("Map has signaled ready");
                  _signalMapReady();
                },
              ),
              children: [
                TileLayer(
                  urlTemplate: 'https://tiles.stadiamaps.com/tiles/stamen_terrain/{z}/{x}/{y}{r}.png?api_key=${dotenv.env['STADIA_MAPS_API_KEY']}',
                  userAgentPackageName: 'com.ruckingapp',
                  retinaMode: RetinaMode.isHighDensity(context),
                  tileBuilder: (context, tileWidget, tile) {
                    // Set tiles as loaded on first tile
                    _onTilesLoaded();
                    return tileWidget;
                  },
                ),
                if (widget.route.isNotEmpty || widget.initialCenter != null)
                  PolylineLayer(
                    polylines: [
                      Polyline(
                        points: widget.route.isNotEmpty ? widget.route : [widget.initialCenter!],
                        strokeWidth: 4.0,
                        color: AppColors.secondary, // Changed to orange for better visibility
                      ),
                    ],
                  ),
                if (widget.route.isNotEmpty || widget.initialCenter != null)
                  MarkerLayer(
                    markers: [
                      Marker(
                        point: widget.route.isNotEmpty ? widget.route.last : widget.initialCenter!,
                        width: 40,
                        height: 40,
                        child: _buildGenderSpecificMarker(context),
                      ),
                    ],
                  ),
              ],
            ),
          ),
        ],
      ),
    );
  }

  @override
  void dispose() {
    _fallbackTimer?.cancel();
    _animationTimer?.cancel();
    _controller.dispose();
    super.dispose();
  }
}

class _WeightChip extends StatelessWidget {
  const _WeightChip({Key? key, required this.weightKg}) : super(key: key);

  final double weightKg;

  @override
  Widget build(BuildContext context) {
    final authBloc = Provider.of<AuthBloc>(context, listen: false);
    final bool preferMetric = authBloc.state is Authenticated
        ? (authBloc.state as Authenticated).user.preferMetric
        : true;
    final String weightDisplay = weightKg == 0
        ? 'HIKE'
        : (preferMetric ? '${weightKg.toStringAsFixed(1)} kg' : '${(weightKg * 2.20462).toStringAsFixed(1)} lb');
    return Chip(
      backgroundColor: AppColors.secondary,
      label: Text(
        weightDisplay,
        style: AppTextStyles.labelLarge.copyWith(color: Colors.white),
      ),
    );
  }
}

class _PauseOverlay extends StatelessWidget {
  const _PauseOverlay();

  @override
  Widget build(BuildContext context) {
    return Positioned.fill(
      child: Container(
        color: Colors.black45,
        alignment: Alignment.center,
        child: Text(
          'PAUSED',
          style: AppTextStyles.headlineLarge.copyWith(
            color: Colors.white,
            fontWeight: FontWeight.bold,
          ),
        ),
      ),
    );
  }
}

// CountdownOverlay has been moved to a dedicated CountdownPage<|MERGE_RESOLUTION|>--- conflicted
+++ resolved
@@ -83,7 +83,7 @@
 
     // No existing bloc – create a fresh one (e.g. when user lands here
     // directly without going through the countdown page).
-<<<<<<< HEAD
+
     return MultiBlocProvider(
       providers: [
         BlocProvider(
@@ -103,7 +103,6 @@
           ),
         ),
       ],
-=======
     final locator = GetIt.I;
     return BlocProvider(
       create: (_) => ActiveSessionBloc(
@@ -114,7 +113,6 @@
         heartRateService: locator<HeartRateService>(),
         splitTrackingService: locator<SplitTrackingService>(),
       ),
->>>>>>> 75ee40bc
       child: _ActiveSessionView(args: args),
     );
   }

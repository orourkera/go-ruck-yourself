import 'package:flutter/material.dart';
import 'package:flutter_bloc/flutter_bloc.dart';
import 'package:rucking_app/core/services/service_locator.dart';
import 'package:rucking_app/features/auth/presentation/bloc/auth_bloc.dart';
import 'package:rucking_app/features/splash/presentation/screens/splash_screen.dart';
import 'package:rucking_app/features/ruck_session/presentation/screens/home_screen.dart';
import 'package:rucking_app/features/paywall/presentation/screens/paywall_screen.dart';
import 'package:rucking_app/features/ruck_session/presentation/bloc/session_history_bloc.dart';
import 'package:rucking_app/features/ruck_session/presentation/bloc/active_session_bloc.dart';
import 'package:rucking_app/features/ruck_session/presentation/bloc/session_bloc.dart';
import 'package:rucking_app/features/ruck_session/presentation/screens/session_complete_screen.dart';
import 'package:rucking_app/features/ruck_session/domain/models/heart_rate_sample.dart';
import 'package:rucking_app/features/ruck_session/presentation/screens/active_session_page.dart';
import 'package:rucking_app/shared/theme/app_theme.dart';
import 'package:rucking_app/features/ruck_buddies/presentation/bloc/ruck_buddies_bloc.dart';
import 'package:rucking_app/features/ruck_buddies/presentation/pages/ruck_buddies_screen.dart';

/// Main application widget
class RuckingApp extends StatelessWidget {
  const RuckingApp({Key? key}) : super(key: key);

  @override
  Widget build(BuildContext context) {
    return MultiBlocProvider(
      providers: [
        BlocProvider(
          create: (context) => getIt<AuthBloc>()..add(AuthCheckRequested()),
        ),
        BlocProvider<SessionHistoryBloc>(
          create: (context) => getIt<SessionHistoryBloc>(),
        ),
        BlocProvider<ActiveSessionBloc>(
          create: (context) => getIt<ActiveSessionBloc>(),
        ),
<<<<<<< HEAD
        BlocProvider<SessionBloc>(
          create: (context) => getIt<SessionBloc>(),
=======
        BlocProvider<RuckBuddiesBloc>(
          create: (context) => getIt<RuckBuddiesBloc>(),
>>>>>>> 8f1ad50f
        ),
      ],
      child: MaterialApp(
        title: 'GRY',
        debugShowCheckedModeBanner: false,
        theme: AppTheme.lightTheme,
        darkTheme: AppTheme.darkTheme,
        themeMode: ThemeMode.system,
        home: const SplashScreen(),
        onGenerateRoute: (settings) {
          switch (settings.name) {
            case '/home':
              return MaterialPageRoute(builder: (_) => const HomeScreen());
            case '/paywall':
              return MaterialPageRoute(builder: (_) => const PaywallScreen());
            case '/ruck_buddies':
              return MaterialPageRoute(builder: (_) => const RuckBuddiesScreen());
            case '/session_complete':
              final args = settings.arguments as Map<String, dynamic>?;
              if (args != null) {
                return MaterialPageRoute(
                  builder: (_) => SessionCompleteScreen(
                    completedAt: args['completedAt'] as DateTime,
                    ruckId: args['ruckId'] as String,
                    duration: args['duration'] as Duration,
                    distance: args['distance'] as double,
                    caloriesBurned: args['caloriesBurned'] as int,
                    elevationGain: args['elevationGain'] as double,
                    elevationLoss: args['elevationLoss'] as double,
                    ruckWeight: args['ruckWeight'] as double,
                    initialNotes: args['initialNotes'] as String?,
                    heartRateSamples: args['heartRateSamples'] as List<HeartRateSample>?,
                  ),
                );
              } else {
                // Handle error: arguments are required for this route
                return MaterialPageRoute(
                  builder: (_) => Scaffold(
                    appBar: AppBar(title: const Text('Error')),
                    body: const Center(child: Text('Missing session data.')),
                  ),
                );
              }
            case '/active_session':
              final args = settings.arguments;
              // --- BEGIN EXTRA DIAGNOSTIC LOGGING (remove after bug fixed) ---
              debugPrint('[Route] /active_session args runtimeType: ${args.runtimeType}');
              // If this is not ActiveSessionArgs, log its content for inspection
              if (args is Map) {
                (args as Map).forEach((k, v) => debugPrint('  $k => $v (type: ${v.runtimeType})'));
              }
              // --- END EXTRA DIAGNOSTIC LOGGING ---
              if (args is ActiveSessionArgs) {
                return MaterialPageRoute(
                  builder: (_) => ActiveSessionPage(args: args),
                );
              }
              return MaterialPageRoute(
                builder: (_) => Scaffold(
                  appBar: AppBar(title: const Text('Error')),
                  body: const Center(child: Text('Invalid arguments for active session')),
                ),
              );
            default:
              // Optionally handle unknown routes
              return MaterialPageRoute(
                builder: (_) => Scaffold(
                  appBar: AppBar(title: Text('Error')),
                  body: Center(child: Text('Route not found: ${settings.name}')),
                ),
              );
          }
        },
      ),
    );
  }
}<|MERGE_RESOLUTION|>--- conflicted
+++ resolved
@@ -32,13 +32,11 @@
         BlocProvider<ActiveSessionBloc>(
           create: (context) => getIt<ActiveSessionBloc>(),
         ),
-<<<<<<< HEAD
         BlocProvider<SessionBloc>(
           create: (context) => getIt<SessionBloc>(),
-=======
+        ),
         BlocProvider<RuckBuddiesBloc>(
           create: (context) => getIt<RuckBuddiesBloc>(),
->>>>>>> 8f1ad50f
         ),
       ],
       child: MaterialApp(

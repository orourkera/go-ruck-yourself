from flask import request, g
from flask_restful import Resource
from datetime import datetime, timedelta
import uuid
import logging
from dateutil import tz

from ..supabase_client import get_supabase_client

logger = logging.getLogger(__name__)

class RuckSessionListResource(Resource):
    def get(self):
        """Get all ruck sessions for the current user"""
        try:
            if not hasattr(g, 'user') or g.user is None:
                return {'message': 'User not authenticated'}, 401
            supabase = get_supabase_client(user_jwt=getattr(g, 'access_token', None))
            limit = request.args.get('limit', type=int)
        # If limit is None, do not apply limit
            response_query = supabase.table('ruck_session') \
                .select('*') \
                .eq('user_id', g.user.id) \
                .eq('status', 'completed') \
                .order('completed_at', desc=True)
            if limit:
                response_query = response_query.limit(limit)
            response = response_query.execute()
            sessions = response.data
            if sessions is None:
                sessions = []
            # Attach route (list of lat/lng) to each session
            for session in sessions:
                locations_resp = supabase.table('location_point') \
                    .select('latitude,longitude') \
                    .eq('session_id', session['id']) \
                    .order('timestamp') \
                    .execute()
                
                logger.info(f"Location response data for session {session['id']}: {locations_resp.data}")
                
                if locations_resp.data:
                    # Process and verify location data is valid
                    valid_location_points = []
                    for loc in locations_resp.data:
                        # Ensure the location data contains latitude and longitude
                        if 'latitude' in loc and 'longitude' in loc:
                            try:
                                # Convert numeric values if needed
                                lat = float(loc['latitude']) if loc['latitude'] is not None else None
                                lng = float(loc['longitude']) if loc['longitude'] is not None else None
                                
                                if lat is not None and lng is not None:
                                    valid_location_points.append({'lat': lat, 'lng': lng})
                            except (ValueError, TypeError) as e:
                                logger.warning(f"Invalid location data for session {session['id']}: {e}")
                    
                    logger.info(f"Processed {len(valid_location_points)} valid location points for session {session['id']}")
                    
                    # Attach both 'route' (legacy) and 'location_points' (for frontend compatibility)
                    session['route'] = valid_location_points
                    session['location_points'] = valid_location_points
                else:
                    session['route'] = []
                    session['location_points'] = []
            
            # Log the sessions data before returning to client
            logger.info(f"Session data being returned to client (sample of up to 3 sessions):")
            for i, session_data in enumerate(sessions[:3]): # Log first 3 sessions as sample
                log_output = {
                    'id': session_data.get('id'),
                    'start_time': session_data.get('start_time'),
                    'created_at': session_data.get('created_at'),
                    'completed_at': session_data.get('completed_at'),
                    'end_time': session_data.get('end_time'),
                    'status': session_data.get('status')
                }
                logger.info(f"Session sample {i+1}: {log_output}")
            if len(sessions) > 3:
                logger.info(f"...(and {len(sessions) - 3} more sessions)")

            return {'sessions': sessions}, 200
        except Exception as e:
            logger.error(f"Error fetching ruck sessions: {e}")
            return {'message': f"Error fetching ruck sessions: {str(e)}"}, 500

    def post(self):
        """Create a new ruck session for the current user"""
        try:
            if not hasattr(g, 'user') or g.user is None:
                return {'message': 'User not authenticated'}, 401
            data = request.get_json()
            if not data:
                return {'message': 'Missing required data for session creation'}, 400
            supabase = get_supabase_client(user_jwt=getattr(g, 'access_token', None))

            # Deduplication: Check for any active (in_progress) session for the current user
            active_sessions = supabase.table('ruck_session') \
                .select('id,status') \
                .eq('user_id', g.user.id) \
                .eq('status', 'in_progress') \
                .execute()
            if active_sessions.data and len(active_sessions.data) > 0:
                logger.info(f"Reusing active session {active_sessions.data[0]['id']}")
                return active_sessions.data[0], 200

            session_data = {
                'user_id': g.user.id,
                'status': 'in_progress',
                'started_at': datetime.now(tz.tzutc()).isoformat()
            }
            if 'ruck_weight_kg' in data and data.get('ruck_weight_kg') is not None:
                session_data['ruck_weight_kg'] = data.get('ruck_weight_kg')
            if 'weight_kg' in data and data.get('weight_kg') is not None:
                session_data['weight_kg'] = data.get('weight_kg')
            insert_resp = supabase.table('ruck_session') \
                .insert(session_data) \
                .execute()
            if not insert_resp.data:
                logger.error(f"Failed to create session: {insert_resp.error}")
                return {'message': 'Failed to create session'}, 500
            return insert_resp.data[0], 201
        except Exception as e:
            logger.error(f"Error creating ruck session: {e}")
            return {'message': f"Error creating ruck session: {str(e)}"}, 500

class RuckSessionResource(Resource):
    def get(self, ruck_id):
        try:
            if not hasattr(g, 'user') or g.user is None:
                return {'message': 'User not authenticated'}, 401
            supabase = get_supabase_client(user_jwt=getattr(g, 'access_token', None))
            response = supabase.table('ruck_session') \
                .select('*') \
                .eq('id', ruck_id) \
                .eq('user_id', g.user.id) \
                .execute()
            if not response.data or len(response.data) == 0:
                return {'message': 'Session not found'}, 404
            session = response.data[0]
            locations_resp = supabase.table('location_point') \
                .select('latitude,longitude') \
                .eq('session_id', ruck_id) \
                .order('timestamp', desc=True) \
                .execute()
            logger.info(f"Location response data for session {ruck_id}: {locations_resp.data}")
            if locations_resp.data:
                # Attach both 'route' (legacy) and 'location_points' (for frontend compatibility)
                session['route'] = [{'lat': loc['latitude'], 'lng': loc['longitude']} for loc in locations_resp.data]
                session['location_points'] = [{'lat': loc['latitude'], 'lng': loc['longitude']} for loc in locations_resp.data]
            else:
                session['route'] = []
                session['location_points'] = []
            # Attach heart rate samples to the session response
            hr_resp = supabase.table('heart_rate_sample') \
                .select('*') \
                .eq('session_id', ruck_id) \
                .order('timestamp') \
                .execute()
            session['heart_rate_samples'] = hr_resp.data if hr_resp.data else []
            return session, 200
        except Exception as e:
            logger.error(f"Error fetching ruck session {ruck_id}: {e}")
            return {'message': f"Error fetching ruck session: {str(e)}"}, 500

    def patch(self, ruck_id):
        """Allow updating notes, rating, perceived_exertion, and tags on any session."""
        try:
            if not hasattr(g, 'user') or g.user is None:
                return {'message': 'User not authenticated'}, 401
            data = request.get_json()
            if not data:
                return {'message': 'No data provided'}, 400

            allowed_fields = ['notes', 'rating', 'perceived_exertion', 'tags']
            update_data = {k: v for k, v in data.items() if k in allowed_fields}

            if not update_data:
                return {'message': 'No valid fields to update'}, 400

            supabase = get_supabase_client(user_jwt=getattr(g, 'access_token', None))
            update_resp = supabase.table('ruck_session') \
                .update(update_data) \
                .eq('id', ruck_id) \
                .eq('user_id', g.user.id) \
                .execute()

            if not update_resp.data or len(update_resp.data) == 0:
                return {'message': 'Failed to update session'}, 500

            return update_resp.data[0], 200
        except Exception as e:
            logger.error(f"Error updating ruck session {ruck_id}: {e}")
            return {'message': f"Error updating ruck session: {str(e)}"}, 500

    def delete(self, ruck_id):
        """Hard delete a ruck session and all associated location_point records for the authenticated user."""
        try:
            if not hasattr(g, 'user') or g.user is None:
                return {'message': 'User not authenticated'}, 401
            supabase = get_supabase_client(user_jwt=getattr(g, 'access_token', None))
            # First, delete all associated location_point records
            loc_del_resp = supabase.table('location_point') \
                .delete() \
                .eq('session_id', ruck_id) \
                .execute()
            # Then, delete the ruck_session itself
            session_del_resp = supabase.table('ruck_session') \
                .delete() \
                .eq('id', ruck_id) \
                .eq('user_id', g.user.id) \
                .execute()
            if not session_del_resp.data or len(session_del_resp.data) == 0:
                return {'message': 'Session not found or failed to delete'}, 404
            return {'message': 'Session deleted successfully'}, 200
        except Exception as e:
            logger.error(f"Error deleting ruck session {ruck_id}: {e}")
            return {'message': f"Error deleting ruck session: {str(e)}"}, 500

<<<<<<< HEAD
        """Allow updating notes, rating, perceived_exertion, and tags on any session."""
        try:
            if not hasattr(g, 'user') or g.user is None:
                return {'message': 'User not authenticated'}, 401
            data = request.get_json()
            if not data:
                return {'message': 'No data provided'}, 400

            allowed_fields = ['notes', 'rating', 'perceived_exertion', 'tags']
            update_data = {k: v for k, v in data.items() if k in allowed_fields}

            if not update_data:
                return {'message': 'No valid fields to update'}, 400

            supabase = get_supabase_client(user_jwt=getattr(g, 'access_token', None))
            update_resp = supabase.table('ruck_session') \
                .update(update_data) \
                .eq('id', ruck_id) \
                .eq('user_id', g.user.id) \
                .execute()

            if not update_resp.data or len(update_resp.data) == 0:
                return {'message': 'Failed to update session'}, 500

            return update_resp.data[0], 200
        except Exception as e:
            logger.error(f"Error updating ruck session {ruck_id}: {e}")
            return {'message': f"Error updating ruck session: {str(e)}"}, 500

        try:
            if not hasattr(g, 'user') or g.user is None:
                return {'message': 'User not authenticated'}, 401
            supabase = get_supabase_client(user_jwt=getattr(g, 'access_token', None))
            response = supabase.table('ruck_session') \
                .select('*') \
                .eq('id', ruck_id) \
                .eq('user_id', g.user.id) \
                .execute()
            if not response.data or len(response.data) == 0:
                return {'message': 'Session not found'}, 404
            session = response.data[0]
            locations_resp = supabase.table('location_point') \
                .select('latitude,longitude') \
                .eq('session_id', ruck_id) \
                .order('timestamp', desc=True) \
                .execute()
            logger.info(f"Location response data for session {ruck_id}: {locations_resp.data}")
            if locations_resp.data:
                # Attach both 'route' (legacy) and 'location_points' (for frontend compatibility)
                session['route'] = [{'lat': loc['latitude'], 'lng': loc['longitude']} for loc in locations_resp.data]
                session['location_points'] = [{'lat': loc['latitude'], 'lng': loc['longitude']} for loc in locations_resp.data]
            else:
                session['route'] = []
                session['location_points'] = []
            return session, 200
        except Exception as e:
            logger.error(f"Error fetching ruck session {ruck_id}: {e}")
            return {'message': f"Error fetching ruck session: {str(e)}"}, 500

=======
>>>>>>> 543a1063
class RuckSessionStartResource(Resource):
    def post(self, ruck_id):
        try:
            if not hasattr(g, 'user') or g.user is None:
                return {'message': 'User not authenticated'}, 401
            supabase = get_supabase_client(user_jwt=getattr(g, 'access_token', None))
            # Check if session already exists
            check = supabase.table('ruck_session') \
                .select('id,status') \
                .eq('id', ruck_id) \
                .eq('user_id', g.user.id) \
                .execute()
            if not check.data or len(check.data) == 0:
                return {'message': 'Session not found'}, 404
            if check.data[0]['status'] != 'created':
                # Instead of error, return the existing session with 200
                return check.data[0], 200
            # Update status to in_progress
            update_resp = supabase.table('ruck_session') \
                .update({'status': 'in_progress', 'started_at': datetime.now(tz.tzutc()).isoformat()}) \
                .eq('id', ruck_id) \
                .eq('user_id', g.user.id) \
                .execute()
            if not update_resp.data or len(update_resp.data) == 0:
                logger.error(f"Failed to start session {ruck_id}: {update_resp.error}")
                return {'message': 'Failed to start session'}, 500
            return update_resp.data[0], 200
        except Exception as e:
            logger.error(f"Error starting ruck session {ruck_id}: {e}")
            return {'message': f"Error starting ruck session: {str(e)}"}, 500

class RuckSessionPauseResource(Resource):
    def post(self, ruck_id):
        try:
            if not hasattr(g, 'user') or g.user is None:
                return {'message': 'User not authenticated'}, 401
            supabase = get_supabase_client(user_jwt=getattr(g, 'access_token', None))
            # Check if session exists and is in_progress
            check = supabase.table('ruck_session') \
                .select('id,status') \
                .eq('id', ruck_id) \
                .eq('user_id', g.user.id) \
                .execute()
            if not check.data or len(check.data) == 0:
                return {'message': 'Session not found'}, 404
            if check.data[0]['status'] != 'in_progress':
                return {'message': 'Session not in progress'}, 400
            # Update status to paused
            update_resp = supabase.table('ruck_session') \
                .update({'status': 'paused'}) \
                .eq('id', ruck_id) \
                .eq('user_id', g.user.id) \
                .execute()
            if not update_resp.data or len(update_resp.data) == 0:
                logger.error(f"Failed to pause session {ruck_id}: {update_resp.error}")
                return {'message': 'Failed to pause session'}, 500
            return update_resp.data[0], 200
        except Exception as e:
            logger.error(f"Error pausing ruck session {ruck_id}: {e}")
            return {'message': f"Error pausing ruck session: {str(e)}"}, 500

class RuckSessionResumeResource(Resource):
    def post(self, ruck_id):
        try:
            if not hasattr(g, 'user') or g.user is None:
                return {'message': 'User not authenticated'}, 401
            supabase = get_supabase_client(user_jwt=getattr(g, 'access_token', None))
            # Check if session exists and is paused
            check = supabase.table('ruck_session') \
                .select('id,status') \
                .eq('id', ruck_id) \
                .eq('user_id', g.user.id) \
                .execute()
            if not check.data or len(check.data) == 0:
                return {'message': 'Session not found'}, 404
            if check.data[0]['status'] != 'paused':
                return {'message': 'Session not paused'}, 400
            # Update status to in_progress
            update_resp = supabase.table('ruck_session') \
                .update({'status': 'in_progress'}) \
                .eq('id', ruck_id) \
                .eq('user_id', g.user.id) \
                .execute()
            if not update_resp.data or len(update_resp.data) == 0:
                logger.error(f"Failed to resume session {ruck_id}: {update_resp.error}")
                return {'message': 'Failed to resume session'}, 500
            return update_resp.data[0], 200
        except Exception as e:
            logger.error(f"Error resuming ruck session {ruck_id}: {e}")
            return {'message': f"Error resuming ruck session: {str(e)}"}, 500

class RuckSessionCompleteResource(Resource):
    def post(self, ruck_id):
        try:
            if not hasattr(g, 'user') or g.user is None:
                return {'message': 'User not authenticated'}, 401
            data = request.get_json()
            if not data:
                return {'message': 'No data provided'}, 400
            supabase = get_supabase_client(user_jwt=getattr(g, 'access_token', None))
            # Check if session exists
            session_check = supabase.table('ruck_session') \
                .select('id,status,started_at') \
                .eq('id', ruck_id) \
                .eq('user_id', g.user.id) \
                .execute()
            if not session_check.data or len(session_check.data) == 0:
                return {'message': 'Session not found'}, 404
            current_status = session_check.data[0]['status']
            started_at_str = session_check.data[0].get('started_at')
            if current_status not in ['in_progress', 'paused']:
                return {'message': 'Session not in progress or paused'}, 400
            # Calculate duration
            if started_at_str:
                try:
                    started_at = datetime.fromisoformat(started_at_str.replace('Z', '+00:00'))
                    ended_at = datetime.now(tz.tzutc())
                    duration_seconds = int((ended_at - started_at).total_seconds())
                except Exception as e:
                    logger.error(f"Error calculating duration for session {ruck_id}: {e}")
                    duration_seconds = 0
            else:
                duration_seconds = 0
            # Calculate pace if possible
            distance_km = None
            if 'distance_km' in data and data['distance_km']:
                distance_km = data['distance_km']
            
            server_calculated_pace = None
            if distance_km and distance_km > 0 and duration_seconds > 0:
                server_calculated_pace = duration_seconds / distance_km  # seconds per km

            # Update session status to completed with end data
            update_data = {
                'status': 'completed',
                'duration_seconds': duration_seconds
            }
            # Add all relevant fields if provided
            if 'distance_km' in data:
                update_data['distance_km'] = data['distance_km']
            if 'weight_kg' in data:
                update_data['weight_kg'] = data['weight_kg']
            if 'ruck_weight_kg' in data:
                update_data['ruck_weight_kg'] = data['ruck_weight_kg']
            if 'calories_burned' in data:
                update_data['calories_burned'] = data['calories_burned']
            if 'elevation_gain_m' in data:
                update_data['elevation_gain_m'] = data['elevation_gain_m']
            if 'elevation_loss_m' in data:
                update_data['elevation_loss_m'] = data['elevation_loss_m']
            # Always set completed_at to now (UTC) when completing session
            update_data['completed_at'] = datetime.now(tz.tzutc()).isoformat()

            # Store server-calculated pace first
            if server_calculated_pace is not None:
                update_data['average_pace'] = server_calculated_pace

            if 'start_time' in data:
                update_data['start_time'] = data['start_time']
            if 'end_time' in data: # Keep this for now, though completed_at should be primary
                update_data['end_time'] = data['end_time']
            if 'final_average_pace' in data: # Client-sent pace (legacy key), overrides server calc
                update_data['average_pace'] = data['final_average_pace']
            if 'average_pace' in data:     # Client-sent pace (current key), overrides server calc / legacy key
                update_data['average_pace'] = data['average_pace']
            if 'rating' in data:
                update_data['rating'] = data['rating']
            if 'perceived_exertion' in data:
                update_data['perceived_exertion'] = data['perceived_exertion']
            if 'notes' in data:
                update_data['notes'] = data['notes']
            if 'tags' in data:
                update_data['tags'] = data['tags']
            if 'planned_duration_minutes' in data:
                update_data['planned_duration_minutes'] = data['planned_duration_minutes']
            # Continue with update as before
            update_resp = supabase.table('ruck_session') \
                .update(update_data) \
                .eq('id', ruck_id) \
                .eq('user_id', g.user.id) \
                .execute()
            if not update_resp.data or len(update_resp.data) == 0:
                logger.error(f"Failed to end session {ruck_id}: {update_resp.error}")
                return {'message': 'Failed to end session'}, 500
            return update_resp.data[0], 200
        except Exception as e:
            logger.error(f"Error ending ruck session {ruck_id}: {e}")
            return {'message': f"Error ending ruck session: {str(e)}"}, 500

class RuckSessionLocationResource(Resource):
    def post(self, ruck_id):
        try:
            if not hasattr(g, 'user') or g.user is None:
                return {'message': 'User not authenticated'}, 401
            data = request.get_json()
            if not data or 'latitude' not in data or 'longitude' not in data:
                return {'message': 'Missing location data'}, 400
            supabase = get_supabase_client(user_jwt=getattr(g, 'access_token', None))
            # Check if session exists and is in_progress
            check = supabase.table('ruck_session') \
                .select('id,status') \
                .eq('id', ruck_id) \
                .eq('user_id', g.user.id) \
                .execute()
            if not check.data or len(check.data) == 0:
                return {'message': 'Session not found'}, 404
            if check.data[0]['status'] != 'in_progress':
                return {'message': 'Session not in progress'}, 400
            # Insert location point
            location_data = {
                'session_id': ruck_id,
                'latitude': data['latitude'],
                'longitude': data['longitude'],
                'altitude': data.get('elevation') or data.get('elevation_meters'),
                'timestamp': data.get('timestamp', datetime.now(tz.tzutc()).isoformat())
            }
            insert_resp = supabase.table('location_point') \
                .insert(location_data) \
                .execute()
            if not insert_resp.data or len(insert_resp.data) == 0:
                logger.error(f"Failed to add location point for session {ruck_id}: {insert_resp.error}")
                return {'message': 'Failed to add location point'}, 500
            return insert_resp.data[0], 201
        except Exception as e:
            logger.error(f"Error adding location point for ruck session {ruck_id}: {e}")
            return {'message': f"Error adding location point: {str(e)}"}, 500

from flask import request, g
from flask_restful import Resource

from flask_limiter.util import get_remote_address

class HeartRateSampleUploadResource(Resource):
    def get(self, ruck_id):
        """Get heart rate samples for a ruck session (GET /api/rucks/<ruck_id>/heart_rate)"""
        try:
            if not hasattr(g, 'user') or g.user is None:
                return {'message': 'User not authenticated'}, 401
                
            supabase = get_supabase_client(user_jwt=getattr(g, 'access_token', None))
            
            # Check if session exists and belongs to user
            session_resp = supabase.table('ruck_session') \
                .select('id,user_id') \
                .eq('id', ruck_id) \
                .eq('user_id', g.user.id) \
                .single() \
                .execute()
                
            if not session_resp.data:
                return {'message': 'Session not found'}, 404
            
            # Get heart rate samples for this session
            response = supabase.table('heart_rate_sample') \
                .select('*') \
                .eq('session_id', ruck_id) \
                .order('timestamp') \
                .execute()
            
            logger.info(f"Retrieved {len(response.data)} heart rate samples for session {ruck_id}")
            return response.data, 200
            
        except Exception as e:
            logger.error(f"Error fetching heart rate samples for session {ruck_id}: {e}")
            return {'message': f"Error fetching heart rate samples: {str(e)}"}, 500

    def post(self, ruck_id):
        """Upload heart rate samples to a ruck session (POST /api/rucks/<ruck_id>/heart_rate)"""
        try:
            if not hasattr(g, 'user') or g.user is None:
                return {'message': 'User not authenticated'}, 401
            data = request.get_json()
            if not data or 'samples' not in data or not isinstance(data['samples'], list):
                return {'message': 'Missing or invalid samples'}, 400
            supabase = get_supabase_client(user_jwt=getattr(g, 'access_token', None))
            # Check if session exists and belongs to user
            session_resp = supabase.table('ruck_session') \
                .select('id,user_id') \
                .eq('id', ruck_id) \
                .eq('user_id', g.user.id) \
                .single() \
                .execute()
            if not session_resp.data:
                return {'message': 'Session not found'}, 404
            # Insert heart rate samples
            heart_rate_rows = []
            for sample in data['samples']:
                if 'timestamp' not in sample or 'bpm' not in sample:
                    continue
                heart_rate_rows.append({
                    'session_id': ruck_id,
                    'timestamp': sample['timestamp'],
                    'bpm': sample['bpm']
                })
            if not heart_rate_rows:
                return {'message': 'No valid heart rate samples'}, 400
            insert_resp = supabase.table('heart_rate_sample').insert(heart_rate_rows).execute()
            if not insert_resp.data:
                return {'message': 'Failed to insert heart rate samples'}, 500
            return {'status': 'ok', 'inserted': len(insert_resp.data)}, 201
        except Exception as e:
            return {'message': f'Error uploading heart rate samples: {str(e)}'}, 500<|MERGE_RESOLUTION|>--- conflicted
+++ resolved
@@ -215,369 +215,4 @@
             return {'message': 'Session deleted successfully'}, 200
         except Exception as e:
             logger.error(f"Error deleting ruck session {ruck_id}: {e}")
-            return {'message': f"Error deleting ruck session: {str(e)}"}, 500
-
-<<<<<<< HEAD
-        """Allow updating notes, rating, perceived_exertion, and tags on any session."""
-        try:
-            if not hasattr(g, 'user') or g.user is None:
-                return {'message': 'User not authenticated'}, 401
-            data = request.get_json()
-            if not data:
-                return {'message': 'No data provided'}, 400
-
-            allowed_fields = ['notes', 'rating', 'perceived_exertion', 'tags']
-            update_data = {k: v for k, v in data.items() if k in allowed_fields}
-
-            if not update_data:
-                return {'message': 'No valid fields to update'}, 400
-
-            supabase = get_supabase_client(user_jwt=getattr(g, 'access_token', None))
-            update_resp = supabase.table('ruck_session') \
-                .update(update_data) \
-                .eq('id', ruck_id) \
-                .eq('user_id', g.user.id) \
-                .execute()
-
-            if not update_resp.data or len(update_resp.data) == 0:
-                return {'message': 'Failed to update session'}, 500
-
-            return update_resp.data[0], 200
-        except Exception as e:
-            logger.error(f"Error updating ruck session {ruck_id}: {e}")
-            return {'message': f"Error updating ruck session: {str(e)}"}, 500
-
-        try:
-            if not hasattr(g, 'user') or g.user is None:
-                return {'message': 'User not authenticated'}, 401
-            supabase = get_supabase_client(user_jwt=getattr(g, 'access_token', None))
-            response = supabase.table('ruck_session') \
-                .select('*') \
-                .eq('id', ruck_id) \
-                .eq('user_id', g.user.id) \
-                .execute()
-            if not response.data or len(response.data) == 0:
-                return {'message': 'Session not found'}, 404
-            session = response.data[0]
-            locations_resp = supabase.table('location_point') \
-                .select('latitude,longitude') \
-                .eq('session_id', ruck_id) \
-                .order('timestamp', desc=True) \
-                .execute()
-            logger.info(f"Location response data for session {ruck_id}: {locations_resp.data}")
-            if locations_resp.data:
-                # Attach both 'route' (legacy) and 'location_points' (for frontend compatibility)
-                session['route'] = [{'lat': loc['latitude'], 'lng': loc['longitude']} for loc in locations_resp.data]
-                session['location_points'] = [{'lat': loc['latitude'], 'lng': loc['longitude']} for loc in locations_resp.data]
-            else:
-                session['route'] = []
-                session['location_points'] = []
-            return session, 200
-        except Exception as e:
-            logger.error(f"Error fetching ruck session {ruck_id}: {e}")
-            return {'message': f"Error fetching ruck session: {str(e)}"}, 500
-
-=======
->>>>>>> 543a1063
-class RuckSessionStartResource(Resource):
-    def post(self, ruck_id):
-        try:
-            if not hasattr(g, 'user') or g.user is None:
-                return {'message': 'User not authenticated'}, 401
-            supabase = get_supabase_client(user_jwt=getattr(g, 'access_token', None))
-            # Check if session already exists
-            check = supabase.table('ruck_session') \
-                .select('id,status') \
-                .eq('id', ruck_id) \
-                .eq('user_id', g.user.id) \
-                .execute()
-            if not check.data or len(check.data) == 0:
-                return {'message': 'Session not found'}, 404
-            if check.data[0]['status'] != 'created':
-                # Instead of error, return the existing session with 200
-                return check.data[0], 200
-            # Update status to in_progress
-            update_resp = supabase.table('ruck_session') \
-                .update({'status': 'in_progress', 'started_at': datetime.now(tz.tzutc()).isoformat()}) \
-                .eq('id', ruck_id) \
-                .eq('user_id', g.user.id) \
-                .execute()
-            if not update_resp.data or len(update_resp.data) == 0:
-                logger.error(f"Failed to start session {ruck_id}: {update_resp.error}")
-                return {'message': 'Failed to start session'}, 500
-            return update_resp.data[0], 200
-        except Exception as e:
-            logger.error(f"Error starting ruck session {ruck_id}: {e}")
-            return {'message': f"Error starting ruck session: {str(e)}"}, 500
-
-class RuckSessionPauseResource(Resource):
-    def post(self, ruck_id):
-        try:
-            if not hasattr(g, 'user') or g.user is None:
-                return {'message': 'User not authenticated'}, 401
-            supabase = get_supabase_client(user_jwt=getattr(g, 'access_token', None))
-            # Check if session exists and is in_progress
-            check = supabase.table('ruck_session') \
-                .select('id,status') \
-                .eq('id', ruck_id) \
-                .eq('user_id', g.user.id) \
-                .execute()
-            if not check.data or len(check.data) == 0:
-                return {'message': 'Session not found'}, 404
-            if check.data[0]['status'] != 'in_progress':
-                return {'message': 'Session not in progress'}, 400
-            # Update status to paused
-            update_resp = supabase.table('ruck_session') \
-                .update({'status': 'paused'}) \
-                .eq('id', ruck_id) \
-                .eq('user_id', g.user.id) \
-                .execute()
-            if not update_resp.data or len(update_resp.data) == 0:
-                logger.error(f"Failed to pause session {ruck_id}: {update_resp.error}")
-                return {'message': 'Failed to pause session'}, 500
-            return update_resp.data[0], 200
-        except Exception as e:
-            logger.error(f"Error pausing ruck session {ruck_id}: {e}")
-            return {'message': f"Error pausing ruck session: {str(e)}"}, 500
-
-class RuckSessionResumeResource(Resource):
-    def post(self, ruck_id):
-        try:
-            if not hasattr(g, 'user') or g.user is None:
-                return {'message': 'User not authenticated'}, 401
-            supabase = get_supabase_client(user_jwt=getattr(g, 'access_token', None))
-            # Check if session exists and is paused
-            check = supabase.table('ruck_session') \
-                .select('id,status') \
-                .eq('id', ruck_id) \
-                .eq('user_id', g.user.id) \
-                .execute()
-            if not check.data or len(check.data) == 0:
-                return {'message': 'Session not found'}, 404
-            if check.data[0]['status'] != 'paused':
-                return {'message': 'Session not paused'}, 400
-            # Update status to in_progress
-            update_resp = supabase.table('ruck_session') \
-                .update({'status': 'in_progress'}) \
-                .eq('id', ruck_id) \
-                .eq('user_id', g.user.id) \
-                .execute()
-            if not update_resp.data or len(update_resp.data) == 0:
-                logger.error(f"Failed to resume session {ruck_id}: {update_resp.error}")
-                return {'message': 'Failed to resume session'}, 500
-            return update_resp.data[0], 200
-        except Exception as e:
-            logger.error(f"Error resuming ruck session {ruck_id}: {e}")
-            return {'message': f"Error resuming ruck session: {str(e)}"}, 500
-
-class RuckSessionCompleteResource(Resource):
-    def post(self, ruck_id):
-        try:
-            if not hasattr(g, 'user') or g.user is None:
-                return {'message': 'User not authenticated'}, 401
-            data = request.get_json()
-            if not data:
-                return {'message': 'No data provided'}, 400
-            supabase = get_supabase_client(user_jwt=getattr(g, 'access_token', None))
-            # Check if session exists
-            session_check = supabase.table('ruck_session') \
-                .select('id,status,started_at') \
-                .eq('id', ruck_id) \
-                .eq('user_id', g.user.id) \
-                .execute()
-            if not session_check.data or len(session_check.data) == 0:
-                return {'message': 'Session not found'}, 404
-            current_status = session_check.data[0]['status']
-            started_at_str = session_check.data[0].get('started_at')
-            if current_status not in ['in_progress', 'paused']:
-                return {'message': 'Session not in progress or paused'}, 400
-            # Calculate duration
-            if started_at_str:
-                try:
-                    started_at = datetime.fromisoformat(started_at_str.replace('Z', '+00:00'))
-                    ended_at = datetime.now(tz.tzutc())
-                    duration_seconds = int((ended_at - started_at).total_seconds())
-                except Exception as e:
-                    logger.error(f"Error calculating duration for session {ruck_id}: {e}")
-                    duration_seconds = 0
-            else:
-                duration_seconds = 0
-            # Calculate pace if possible
-            distance_km = None
-            if 'distance_km' in data and data['distance_km']:
-                distance_km = data['distance_km']
-            
-            server_calculated_pace = None
-            if distance_km and distance_km > 0 and duration_seconds > 0:
-                server_calculated_pace = duration_seconds / distance_km  # seconds per km
-
-            # Update session status to completed with end data
-            update_data = {
-                'status': 'completed',
-                'duration_seconds': duration_seconds
-            }
-            # Add all relevant fields if provided
-            if 'distance_km' in data:
-                update_data['distance_km'] = data['distance_km']
-            if 'weight_kg' in data:
-                update_data['weight_kg'] = data['weight_kg']
-            if 'ruck_weight_kg' in data:
-                update_data['ruck_weight_kg'] = data['ruck_weight_kg']
-            if 'calories_burned' in data:
-                update_data['calories_burned'] = data['calories_burned']
-            if 'elevation_gain_m' in data:
-                update_data['elevation_gain_m'] = data['elevation_gain_m']
-            if 'elevation_loss_m' in data:
-                update_data['elevation_loss_m'] = data['elevation_loss_m']
-            # Always set completed_at to now (UTC) when completing session
-            update_data['completed_at'] = datetime.now(tz.tzutc()).isoformat()
-
-            # Store server-calculated pace first
-            if server_calculated_pace is not None:
-                update_data['average_pace'] = server_calculated_pace
-
-            if 'start_time' in data:
-                update_data['start_time'] = data['start_time']
-            if 'end_time' in data: # Keep this for now, though completed_at should be primary
-                update_data['end_time'] = data['end_time']
-            if 'final_average_pace' in data: # Client-sent pace (legacy key), overrides server calc
-                update_data['average_pace'] = data['final_average_pace']
-            if 'average_pace' in data:     # Client-sent pace (current key), overrides server calc / legacy key
-                update_data['average_pace'] = data['average_pace']
-            if 'rating' in data:
-                update_data['rating'] = data['rating']
-            if 'perceived_exertion' in data:
-                update_data['perceived_exertion'] = data['perceived_exertion']
-            if 'notes' in data:
-                update_data['notes'] = data['notes']
-            if 'tags' in data:
-                update_data['tags'] = data['tags']
-            if 'planned_duration_minutes' in data:
-                update_data['planned_duration_minutes'] = data['planned_duration_minutes']
-            # Continue with update as before
-            update_resp = supabase.table('ruck_session') \
-                .update(update_data) \
-                .eq('id', ruck_id) \
-                .eq('user_id', g.user.id) \
-                .execute()
-            if not update_resp.data or len(update_resp.data) == 0:
-                logger.error(f"Failed to end session {ruck_id}: {update_resp.error}")
-                return {'message': 'Failed to end session'}, 500
-            return update_resp.data[0], 200
-        except Exception as e:
-            logger.error(f"Error ending ruck session {ruck_id}: {e}")
-            return {'message': f"Error ending ruck session: {str(e)}"}, 500
-
-class RuckSessionLocationResource(Resource):
-    def post(self, ruck_id):
-        try:
-            if not hasattr(g, 'user') or g.user is None:
-                return {'message': 'User not authenticated'}, 401
-            data = request.get_json()
-            if not data or 'latitude' not in data or 'longitude' not in data:
-                return {'message': 'Missing location data'}, 400
-            supabase = get_supabase_client(user_jwt=getattr(g, 'access_token', None))
-            # Check if session exists and is in_progress
-            check = supabase.table('ruck_session') \
-                .select('id,status') \
-                .eq('id', ruck_id) \
-                .eq('user_id', g.user.id) \
-                .execute()
-            if not check.data or len(check.data) == 0:
-                return {'message': 'Session not found'}, 404
-            if check.data[0]['status'] != 'in_progress':
-                return {'message': 'Session not in progress'}, 400
-            # Insert location point
-            location_data = {
-                'session_id': ruck_id,
-                'latitude': data['latitude'],
-                'longitude': data['longitude'],
-                'altitude': data.get('elevation') or data.get('elevation_meters'),
-                'timestamp': data.get('timestamp', datetime.now(tz.tzutc()).isoformat())
-            }
-            insert_resp = supabase.table('location_point') \
-                .insert(location_data) \
-                .execute()
-            if not insert_resp.data or len(insert_resp.data) == 0:
-                logger.error(f"Failed to add location point for session {ruck_id}: {insert_resp.error}")
-                return {'message': 'Failed to add location point'}, 500
-            return insert_resp.data[0], 201
-        except Exception as e:
-            logger.error(f"Error adding location point for ruck session {ruck_id}: {e}")
-            return {'message': f"Error adding location point: {str(e)}"}, 500
-
-from flask import request, g
-from flask_restful import Resource
-
-from flask_limiter.util import get_remote_address
-
-class HeartRateSampleUploadResource(Resource):
-    def get(self, ruck_id):
-        """Get heart rate samples for a ruck session (GET /api/rucks/<ruck_id>/heart_rate)"""
-        try:
-            if not hasattr(g, 'user') or g.user is None:
-                return {'message': 'User not authenticated'}, 401
-                
-            supabase = get_supabase_client(user_jwt=getattr(g, 'access_token', None))
-            
-            # Check if session exists and belongs to user
-            session_resp = supabase.table('ruck_session') \
-                .select('id,user_id') \
-                .eq('id', ruck_id) \
-                .eq('user_id', g.user.id) \
-                .single() \
-                .execute()
-                
-            if not session_resp.data:
-                return {'message': 'Session not found'}, 404
-            
-            # Get heart rate samples for this session
-            response = supabase.table('heart_rate_sample') \
-                .select('*') \
-                .eq('session_id', ruck_id) \
-                .order('timestamp') \
-                .execute()
-            
-            logger.info(f"Retrieved {len(response.data)} heart rate samples for session {ruck_id}")
-            return response.data, 200
-            
-        except Exception as e:
-            logger.error(f"Error fetching heart rate samples for session {ruck_id}: {e}")
-            return {'message': f"Error fetching heart rate samples: {str(e)}"}, 500
-
-    def post(self, ruck_id):
-        """Upload heart rate samples to a ruck session (POST /api/rucks/<ruck_id>/heart_rate)"""
-        try:
-            if not hasattr(g, 'user') or g.user is None:
-                return {'message': 'User not authenticated'}, 401
-            data = request.get_json()
-            if not data or 'samples' not in data or not isinstance(data['samples'], list):
-                return {'message': 'Missing or invalid samples'}, 400
-            supabase = get_supabase_client(user_jwt=getattr(g, 'access_token', None))
-            # Check if session exists and belongs to user
-            session_resp = supabase.table('ruck_session') \
-                .select('id,user_id') \
-                .eq('id', ruck_id) \
-                .eq('user_id', g.user.id) \
-                .single() \
-                .execute()
-            if not session_resp.data:
-                return {'message': 'Session not found'}, 404
-            # Insert heart rate samples
-            heart_rate_rows = []
-            for sample in data['samples']:
-                if 'timestamp' not in sample or 'bpm' not in sample:
-                    continue
-                heart_rate_rows.append({
-                    'session_id': ruck_id,
-                    'timestamp': sample['timestamp'],
-                    'bpm': sample['bpm']
-                })
-            if not heart_rate_rows:
-                return {'message': 'No valid heart rate samples'}, 400
-            insert_resp = supabase.table('heart_rate_sample').insert(heart_rate_rows).execute()
-            if not insert_resp.data:
-                return {'message': 'Failed to insert heart rate samples'}, 500
-            return {'status': 'ok', 'inserted': len(insert_resp.data)}, 201
-        except Exception as e:
-            return {'message': f'Error uploading heart rate samples: {str(e)}'}, 500+            return {'message': f"Error deleting ruck session: {str(e)}"}, 500